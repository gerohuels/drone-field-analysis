"""Tkinter GUI for interacting with the drone field analysis pipeline."""

import logging
import tkinter as tk

from tkinter import filedialog, messagebox
from typing import cast
import os
import webbrowser
import base64

import folium

from PIL import Image, ImageTk, ImageDraw
import pandas as pd

from ..utils.frame_extractor import extract_frames_with_gps
from ..utils.data_processing import analyze_frame
from ..config.settings import OUTPUT_DIR

logger = logging.getLogger(__name__)


class DroneFieldGUI(tk.Tk):
    """Main application window."""

    def __init__(self):
        """Initialize the GUI and set up default state."""
        super().__init__()
        self.title("Drone Field Analyzer")
        self.mp4_path = tk.StringVar()
        self.srt_path = tk.StringVar()
        # Store metadata and detection results for each extracted frame
        self.data = pd.DataFrame(
            columns=[
                "frame",
                "image_path",
                "latitude",
                "longitude",
                "gps_text",
                "object_type",
                "report",
                "description",
                "confidence",
                "box_parameter",
                "boxed_image_path",
            ]
        )

        # Hold references to thumbnail images to prevent garbage collection
        self.result_images = []
        # Widgets created during setup
        self.results_canvas = None
        self.results_container = None
        self.show_map_button = None
        self.create_widgets()

    def create_widgets(self):
        """Create all Tkinter widgets used in the main window."""
        tk.Label(
            self, text="Drone Field Analyzer", font=("Helvetica", 16, "bold")
        ).grid(row=0, column=0, columnspan=3, pady=10)

        tk.Label(self, text="MP4 File:").grid(
            row=1, column=0, sticky="e", padx=5, pady=5
        )
        tk.Entry(self, width=40, textvariable=self.mp4_path).grid(
            row=1, column=1, padx=5, pady=5
        )
        tk.Button(self, text="Browse", command=self.browse_mp4).grid(
            row=1, column=2, padx=5, pady=5
        )

        tk.Label(self, text="SRT File:").grid(
            row=2, column=0, sticky="e", padx=5, pady=5
        )
        tk.Entry(self, width=40, textvariable=self.srt_path).grid(
            row=2, column=1, padx=5, pady=5
        )
        tk.Button(self, text="Browse", command=self.browse_srt).grid(
            row=2, column=2, padx=5, pady=5
        )

        tk.Label(self, text="Look For:").grid(
            row=3, column=0, sticky="e", padx=5, pady=5
        )
        self.look_for_var = tk.StringVar(value="Bare spots")
        options = ["Bare spots", "Animals", "Both"]
        tk.OptionMenu(self, self.look_for_var, *options).grid(
            row=3, column=1, columnspan=2, sticky="w", padx=5, pady=5
        )
        tk.Button(self, text="Scan", command=self.scan).grid(
            row=4, column=0, columnspan=3, pady=10
        )
        tk.Label(self, text="Found Elements").grid(row=5, column=0, columnspan=3)

        self.results_canvas = tk.Canvas(self, width=400, height=200)
        scrollbar = tk.Scrollbar(
            self, orient="vertical", command=self.results_canvas.yview
        )
        self.results_canvas.configure(yscrollcommand=scrollbar.set)

        self.results_canvas.grid(
            row=6, column=0, columnspan=3, padx=10, pady=5, sticky="nsew"
        )
        scrollbar.grid(row=6, column=3, sticky="ns")

        self.results_container = tk.Frame(self.results_canvas)
        self.results_canvas.create_window(
            (0, 0), window=self.results_container, anchor="nw"
        )
        self.results_container.bind(
            "<Configure>",
            lambda e: self.results_canvas.configure(
                scrollregion=self.results_canvas.bbox("all")
            ),
        )

        self.show_map_button = tk.Button(
            self,
            text="Show on Map",
            command=self.show_map,
            state="disabled",
        )
        self.show_map_button.grid(row=7, column=0, columnspan=3, pady=10)

        self.show_path_var = tk.BooleanVar(value=True)
        tk.Checkbutton(
            self,
            text="Show Flight Path",
            variable=self.show_path_var,
        ).grid(row=8, column=0, columnspan=3)

    def browse_mp4(self):
        """Prompt the user to select an MP4 file."""
        path = filedialog.askopenfilename(filetypes=[("MP4 files", "*.mp4")])
        if path:
            self.mp4_path.set(path)

    def browse_srt(self):
        """Prompt the user to select an SRT subtitle file."""
        path = filedialog.askopenfilename(filetypes=[("SRT files", "*.srt")])
        if path:
            self.srt_path.set(path)


    def show_full_image(
        self,
        img_path: str,
        report: str,
        confidence: float,
        lat,
        lon,
        gps_text: str = "",
    ) -> None:
        """Display a larger preview of a detection.

        Parameters
        ----------
        img_path:
            Path to the image file to display.
        report:
            Text describing the detected bare spot.
        confidence:
            Confidence score returned by the detection model.
        lat, lon:
            GPS coordinates associated with the frame.
        gps_text:
            Raw GPS text from the subtitle track.
        """
        top = tk.Toplevel(self)
        top.title("Image Viewer")

        with Image.open(img_path) as img:
            img = img.resize((600, 600))
            img_photo = cast(tk.PhotoImage, ImageTk.PhotoImage(img))

        img_label = tk.Label(top, image=img_photo)
        img_label.image = img_photo  # keep reference
        img_label.pack()

<<<<<<< HEAD
        info_lines = [f"Lat: {lat}", f"Lon: {lon}"]
=======
        info_lines = []
>>>>>>> 02d36b69
        if gps_text:
            info_lines.append(f"GPS: {gps_text}")
        info_lines.append(f"Report: {report}")
        info_lines.append(f"Confidence: {confidence:.2f}")
        info = "\n".join(info_lines)
        tk.Label(top, text=info, font=("Arial", 12)).pack(pady=10)

    def add_finding(self, row):
        """Insert a detected bare spot into the results list."""
        filename = row.get("boxed_image_path") or row["image_path"]
        report = row.get("report") or ""
        confidence = row.get("confidence")
        object_type = row.get("object_type")
        lat = row["latitude"]
        lon = row["longitude"]
        gps_text = row["gps_text"]

        with Image.open(filename) as thumb_img:
            thumb_img.thumbnail((100, 100))
            photo = cast(tk.PhotoImage, ImageTk.PhotoImage(thumb_img))
        self.result_images.append(photo)

        #Klick on full thumbnail for full-image
        frame = tk.Frame(self.results_container, bd=1, relief="solid", padx=5, pady=5)
        img_label = tk.Label(frame, image=photo, cursor="hand2")
        img_label.pack(side="left")
        img_label.bind(
            "<Button-1>",
            lambda e, p=filename, r=report, c=confidence, la=lat, lo=lon, g=gps_text: self.show_full_image(
                p, r, c, la, lo, g
            ),
        )
        text = f"Report: {report}\nFinding: {object_type}"
        tk.Label(frame, text=text, justify="left", wraplength=250).pack(
            side="left", padx=5
        )

        packed_children = self.results_container.pack_slaves()
        if packed_children:
            frame.pack(fill="x", padx=5, pady=5, before=packed_children[0])
        else:
            frame.pack(fill="x", padx=5, pady=5)

    def show_map(self):
        """Open a browser map visualizing all detections."""

        found_df = self.data.dropna(subset=["object_type"])
        if found_df.empty:
            messagebox.showinfo("No Findings", "No findings to display on the map.")
            return

        if not self.data.empty:
            first_point = self.data.sort_values("frame").iloc[0]
            map_center = [first_point.get("latitude"), first_point.get("longitude")]
        else:
            first_point = found_df.iloc[0]
            map_center = [first_point.get("latitude"), first_point.get("longitude")]

        mymap = folium.Map(location=map_center, zoom_start=15)

        for _, entry in found_df.iterrows():
            image_path = entry.get("boxed_image_path") or entry["image_path"]
            image_file = os.path.basename(image_path)
            
            # 🔧 Read image and convert to base64
            try:
                with open(image_path, "rb") as img_file:
                    img_base64 = base64.b64encode(img_file.read()).decode("utf-8")
            except Exception as e:
                logger.error("Failed to load image %s: %s", image_path, e)
                img_base64 = ""

            # 🖼️ Create HTML content with base64 image embedded
            report_text = entry.get("report", "")
            image_html = f"""
                <div>
                    <strong>{report_text}</strong><br>
                    <img src="data:image/jpeg;base64,{img_base64}" width="200">
                </div>
            """
            iframe = folium.IFrame(html=image_html, width=220, height=250)
            popup = folium.Popup(iframe, max_width=250)

            # Tooltip as plain text only (image in tooltip not reliable)
            tooltip = entry.get("object_type", "")
            folium.Marker(
                location=[entry["latitude"], entry["longitude"]],
                popup=popup,
                tooltip=tooltip,
                icon=folium.Icon(color="beige"),
            ).add_to(mymap)

        self.add_flight_path(mymap)

        output_map = os.path.join(OUTPUT_DIR, "findings_map.html")
        mymap.save(output_map)

        abs_map_path = os.path.abspath(output_map)
        webbrowser.open_new_tab(f"file://{abs_map_path}")

    def add_flight_path(self, mymap):
        """Add a polyline showing the drone's path to ``mymap`` if enabled."""
        if not self.data.empty and self.show_path_var.get():
            path_points = []
            for _, info in self.data.sort_values("frame").iterrows():
                lat = info.get("latitude")
                lon = info.get("longitude")
                if pd.notna(lat) and pd.notna(lon):
                    path_points.append((lat, lon))
            if len(path_points) >= 2:
                folium.PolyLine(
                    path_points,
                    color="blue",
                    weight=2,
                    opacity=0.7,
                ).add_to(mymap)

    def scan(self):
        """Run frame extraction and bare spot detection."""
        mp4 = self.mp4_path.get()
        srt = self.srt_path.get()
        if not mp4 or not srt:
            messagebox.showerror(
                "Missing Files", "Please select both MP4 and SRT files before scanning."
            )
            return

        if self.show_map_button:
            # Disable map button until the scan has completed
            self.show_map_button.config(state="disabled")

        output_dir = OUTPUT_DIR
        try:
            self.data = extract_frames_with_gps(mp4, srt, output_dir)
            look_for = self.look_for_var.get()
            for idx, row in self.data.iterrows():
                results = analyze_frame(row["image_path"], look_for)
                if not results:
                    continue
                result = results[0]
                self.data.at[idx, "object_type"] = result.get("object_type")
                self.data.at[idx, "report"] = result.get("report") or result.get("species")
                self.data.at[idx, "description"] = result.get("description")
                self.data.at[idx, "confidence"] = result.get("confidence")
                self.data.at[idx, "box_parameter"] = result.get("box_parameter")
                boxed_path = row["image_path"]
                if result.get("box_parameter"):
                    try:
                        img = Image.open(row["image_path"])
                        draw = ImageDraw.Draw(img)
                        draw.rectangle(
                            tuple(result["box_parameter"]), outline="blue", width=5
                        )
                        boxed_path = row["image_path"].rsplit(".", 1)[0] + "_boxed.jpg"
                        img.save(boxed_path)
                    except Exception as e:
                        logger.error("Failed to draw box on %s: %s", row["image_path"], e)
                        boxed_path = row["image_path"]
                self.data.at[idx, "boxed_image_path"] = boxed_path
                self.add_finding(self.data.loc[idx])
            messagebox.showinfo("Scan Complete", f"Frames saved to '{output_dir}'")
            if self.show_map_button:
                # Enable map button once processing is finished
                self.show_map_button.config(state="normal")
        except Exception as exc:
            messagebox.showerror("Error", str(exc))


if __name__ == "__main__":
    app = DroneFieldGUI()
    app.mainloop()<|MERGE_RESOLUTION|>--- conflicted
+++ resolved
@@ -178,12 +178,10 @@
         img_label = tk.Label(top, image=img_photo)
         img_label.image = img_photo  # keep reference
         img_label.pack()
-
-<<<<<<< HEAD
+        
         info_lines = [f"Lat: {lat}", f"Lon: {lon}"]
-=======
         info_lines = []
->>>>>>> 02d36b69
+
         if gps_text:
             info_lines.append(f"GPS: {gps_text}")
         info_lines.append(f"Report: {report}")
