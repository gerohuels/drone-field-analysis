import tkinter as tk
from tkinter import filedialog, messagebox
from typing import cast
import os
import webbrowser

import folium

from PIL import Image, ImageTk

from ..utils.frame_extractor import extract_frames_with_gps
from ..utils.data_processing import analyze_frame
from ..config.settings import OUTPUT_DIR

class DroneFieldGUI(tk.Tk):
    def __init__(self):
        super().__init__()
        self.title("Drone Field Analyzer")
        self.mp4_path = tk.StringVar()
        self.srt_path = tk.StringVar()
        self.findings = []

        self.result_images = []
        self.results_canvas = None
        self.results_container = None
        self.show_map_button = None
        self.create_widgets()

    def create_widgets(self):
        tk.Label(self, text="Drone Field Analyzer", font=("Helvetica", 16, "bold")).grid(row=0, column=0, columnspan=3, pady=10)

        tk.Label(self, text="MP4 File:").grid(row=1, column=0, sticky="e", padx=5, pady=5)
        tk.Entry(self, width=40, textvariable=self.mp4_path).grid(row=1, column=1, padx=5, pady=5)
        tk.Button(self, text="Browse", command=self.browse_mp4).grid(row=1, column=2, padx=5, pady=5)

        tk.Label(self, text="SRT File:").grid(row=2, column=0, sticky="e", padx=5, pady=5)
        tk.Entry(self, width=40, textvariable=self.srt_path).grid(row=2, column=1, padx=5, pady=5)
        tk.Button(self, text="Browse", command=self.browse_srt).grid(row=2, column=2, padx=5, pady=5)

        tk.Button(self, text="Add Files", command=self.show_not_implemented).grid(row=3, column=0, columnspan=3, pady=10)
        tk.Button(self, text="Scan", command=self.scan).grid(row=4, column=0, columnspan=3, pady=10)

        tk.Label(self, text="Found Elements").grid(row=5, column=0, columnspan=3)


        self.results_canvas = tk.Canvas(self, width=400, height=200)
        scrollbar = tk.Scrollbar(self, orient="vertical", command=self.results_canvas.yview)
        self.results_canvas.configure(yscrollcommand=scrollbar.set)

        self.results_canvas.grid(row=6, column=0, columnspan=3, padx=10, pady=5, sticky="nsew")
        scrollbar.grid(row=6, column=3, sticky="ns")

        self.results_container = tk.Frame(self.results_canvas)
        self.results_canvas.create_window((0, 0), window=self.results_container, anchor="nw")
        self.results_container.bind(
            "<Configure>",
            lambda e: self.results_canvas.configure(scrollregion=self.results_canvas.bbox("all"))
        )

        self.show_map_button = tk.Button(
            self,
            text="Show on Map",
            command=self.show_map,
            state="disabled",
        )
        self.show_map_button.grid(row=7, column=0, columnspan=3, pady=10)



    def browse_mp4(self):
        path = filedialog.askopenfilename(filetypes=[("MP4 files", "*.mp4")])
        if path:
            self.mp4_path.set(path)

    def browse_srt(self):
        path = filedialog.askopenfilename(filetypes=[("SRT files", "*.srt")])
        if path:
            self.srt_path.set(path)

    def show_not_implemented(self):
        tk.messagebox.showinfo("Not Implemented", "This functionality is not implemented yet.")

    def show_full_image(self, img_path: str, description: str, lat, lon) -> None:
        """Open a new window displaying a larger version of the image."""
        top = tk.Toplevel(self)
        top.title("Image Viewer")

        img = Image.open(img_path)
        img = img.resize((600, 600))
        img_photo = cast(tk.PhotoImage, ImageTk.PhotoImage(img))

        img_label = tk.Label(top, image=img_photo)
        img_label.image = img_photo  # keep reference
        img_label.pack()

        info = f"Lat: {lat}\nLon: {lon}\n{description}"
        tk.Label(top, text=info, font=("Arial", 12)).pack(pady=10)

    def add_finding(self, filename: str, description: str, lat, lon):
        entry = {
            "filename": filename,
            "description": description,
            "latitude": lat,
            "longitude": lon,
        }
        self.findings.append(entry)


        thumb = Image.open(filename)
        thumb.thumbnail((100, 100))
        photo = cast(tk.PhotoImage, ImageTk.PhotoImage(thumb))
        self.result_images.append(photo)

        frame = tk.Frame(self.results_container, bd=1, relief="solid", padx=5, pady=5)
        img_label = tk.Label(frame, image=photo, cursor="hand2")
        img_label.pack(side="left")
        img_label.bind(
            "<Button-1>",
            lambda e, p=filename, d=description, la=lat, lo=lon: self.show_full_image(p, d, la, lo),
        )
        text = f"Lat: {lat}\nLon: {lon}\n{description}"
        tk.Label(frame, text=text, justify="left", wraplength=250).pack(side="left", padx=5)

        # ``pack(before=...)`` raises ``TclError`` if the referenced widget is
        # not currently managed by ``pack``. Using ``pack_slaves`` ensures that
        # we only reference widgets already packed, preventing the
        # ``isn't packed`` error reported by some users.
        packed_children = self.results_container.pack_slaves()
        if packed_children:
            frame.pack(fill="x", padx=5, pady=5, before=packed_children[0])
        else:
            frame.pack(fill="x", padx=5, pady=5)


    def show_map(self):
        if not self.findings:
            messagebox.showinfo("No Findings", "No findings to display on the map.")
            return

        map_center = [self.findings[0]["latitude"], self.findings[0]["longitude"]]
        mymap = folium.Map(location=map_center, zoom_start=15)

        for entry in self.findings:
            image_file = os.path.basename(entry["filename"])
            image_html = f'''
                <div>
                    <strong>{entry["description"]}</strong><br>
                    <img src="{image_file}" width="200"><br>
                    <small>{image_file}</small>
                </div>
            '''
            iframe = folium.IFrame(html=image_html, width=220, height=250)
            popup = folium.Popup(iframe, max_width=250)

<<<<<<< HEAD
=======
            tooltip_html = f'<img src="{entry["filename"]}" width="150">'
            tooltip = folium.Tooltip(tooltip_html, parse_html=True)

>>>>>>> 019296bc
            folium.Marker(
                location=[entry["latitude"], entry["longitude"]],
                popup=popup,
                tooltip=tooltip,
            ).add_to(mymap)

        output_map = os.path.join(OUTPUT_DIR, "findings_map.html")
        mymap.save(output_map)

        # Use an absolute ``file://`` URL so ``webbrowser`` works reliably
        # across platforms, including macOS.
        abs_map_path = os.path.abspath(output_map)
        webbrowser.open_new_tab(f"file://{abs_map_path}")

        webbrowser.open(output_map)



    def scan(self):
        mp4 = self.mp4_path.get()
        srt = self.srt_path.get()
        if not mp4 or not srt:
            messagebox.showerror("Missing Files", "Please select both MP4 and SRT files before scanning.")
            return

        if self.show_map_button:
            self.show_map_button.config(state="disabled")

        output_dir = OUTPUT_DIR
        try:
            frames_info = extract_frames_with_gps(mp4, srt, output_dir)
            for frame_path, gps in frames_info.items():
                result = analyze_frame(frame_path)
                if result:
                    self.add_finding(
                        frame_path,
                        result["report"],
                        gps.get("latitude"),
                        gps.get("longitude"),
                    )
            messagebox.showinfo("Scan Complete", f"Frames saved to '{output_dir}'")
            if self.show_map_button:
                self.show_map_button.config(state="normal")
        except Exception as exc:
            messagebox.showerror("Error", str(exc))

if __name__ == "__main__":
    app = DroneFieldGUI()
    app.mainloop()<|MERGE_RESOLUTION|>--- conflicted
+++ resolved
@@ -152,12 +152,9 @@
             iframe = folium.IFrame(html=image_html, width=220, height=250)
             popup = folium.Popup(iframe, max_width=250)
 
-<<<<<<< HEAD
-=======
             tooltip_html = f'<img src="{entry["filename"]}" width="150">'
             tooltip = folium.Tooltip(tooltip_html, parse_html=True)
 
->>>>>>> 019296bc
             folium.Marker(
                 location=[entry["latitude"], entry["longitude"]],
                 popup=popup,
